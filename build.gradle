--- conflicted
+++ resolved
@@ -151,17 +151,8 @@
 		testCompile project(":spring-xd-test")
 	}
 	apply plugin:'application'
-<<<<<<< HEAD
         // skip the startScripts task to avoid default start script generation
         startScripts.setEnabled(false)	
-       
-        task(launch, dependsOn: 'classes', type: JavaExec) {
-		main = 'org.springframework.xd.dirt.stream.StreamServer'
-		classpath = sourceSets.test.runtimeClasspath
-	}
-=======
->>>>>>> fa94c7e0
-
 	mainClassName = "org.springframework.xd.AdminMain"
 
 	run {
