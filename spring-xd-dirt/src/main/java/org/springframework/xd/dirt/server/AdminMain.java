--- conflicted
+++ resolved
@@ -95,13 +95,8 @@
 			server.afterPropertiesSet();
 			server.start();
 			if (Transport.local == options.getTransport()) {
-<<<<<<< HEAD
 				StringBuilder runtimeInfo = new StringBuilder(String.format("Running in Local Mode on port: %s ",
 						server.getLocalPort()));
-=======
-				StringBuilder runtimeInfo = new StringBuilder(String.format(
-						"Running in Local Mode on port: %s ", server.getPort()));
->>>>>>> e5ea44c3
 				if (options.isJmxDisabled()) {
 					runtimeInfo.append(" JMX is disabled for XD components");
 				}
